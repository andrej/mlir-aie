--- conflicted
+++ resolved
@@ -18,11 +18,7 @@
       // CHECK: 06040100
       // CHECK: 00000108
       // CHECK: 00000007
-<<<<<<< HEAD
-      // CHECK: 000000DC
-=======
       // CHECK: 000000D0
->>>>>>> 366fd0e0
 
       // CHECK: 00000000
       // CHECK: 00000000
@@ -85,12 +81,6 @@
       aiex.npu.sync { column = 3 : i32, row = 4 : i32, direction = 1 : i32, channel = 5 : i32, column_num = 1 : i32, row_num = 2 : i32 }
 
       // CHECK: 00000306
-<<<<<<< HEAD
-      // CHECK: 00000000
-      // CHECK: 00000000
-      // CHECK: 00000000
-=======
->>>>>>> 366fd0e0
       aiex.npu.preempt { level = 3 : ui8 }
     }
   }
